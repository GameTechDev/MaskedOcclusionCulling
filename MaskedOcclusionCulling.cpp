<<<<<<< HEAD
/*
 * Copyright 2017 Intel Corporation
 *
 * Licensed under the Apache License, Version 2.0 (the "License");
 * you may not use this file except in compliance with the License.
 * You may obtain a copy of the License at
 *
 * http ://www.apache.org/licenses/LICENSE-2.0
 *
 * Unless required by applicable law or agreed to in writing, software
 * distributed under the License is distributed on an "AS IS" BASIS,
 * WITHOUT WARRANTIES OR CONDITIONS OF ANY KIND, either express or implied.
 * See the License for the specific language governing permissions and limitations under the License.
 */
#include <vector>
=======
////////////////////////////////////////////////////////////////////////////////
// Copyright 2017 Intel Corporation
//
// Licensed under the Apache License, Version 2.0 (the "License"); you may not
// use this file except in compliance with the License.  You may obtain a copy
// of the License at
//
// http://www.apache.org/licenses/LICENSE-2.0
//
// Unless required by applicable law or agreed to in writing, software
// distributed under the License is distributed on an "AS IS" BASIS, WITHOUT
// WARRANTIES OR CONDITIONS OF ANY KIND, either express or implied.  See the
// License for the specific language governing permissions and limitations
// under the License.
////////////////////////////////////////////////////////////////////////////////
#include <new.h>
#include <stdlib.h>
>>>>>>> 8f05f6bd
#include <string.h>
#include <assert.h>
#include <float.h>
#include "MaskedOcclusionCulling.h"
#include "CompilerSpecific.inl"

<<<<<<< HEAD
static MaskedOcclusionCulling::Implementation DetectCPUFeatures()
{
	struct CpuInfo { int regs[4]; };
	std::vector<CpuInfo> cpuId, cpuIdEx;

	// Get regular CPUID values
	int regs[4];
	__cpuidex(regs, 0, 0);
	cpuId.resize(regs[0]);
	for (size_t i = 0; i < cpuId.size(); ++i)
		__cpuidex(cpuId[i].regs, (int)i, 0);

	// Get extended CPUID values
	__cpuidex(regs, 0x80000000, 0);
	cpuIdEx.resize(regs[0] - 0x80000000);
	for (size_t i = 0; i < cpuIdEx.size(); ++i)
		__cpuidex(cpuIdEx[i].regs, 0x80000000 + (int)i, 0);

	#define TEST_BITS(A, B)            (((A) & (B)) == (B))
	#define TEST_FMA_MOVE_OXSAVE       (cpuId.size() >= 1 && TEST_BITS(cpuId[1].regs[2], (1 << 12) | (1 << 22) | (1 << 27)))
	#define TEST_LZCNT                 (cpuIdEx.size() >= 1 && TEST_BITS(cpuIdEx[1].regs[2], 0x20))
	#define TEST_SSE41                 (cpuId.size() >= 1 && TEST_BITS(cpuId[1].regs[2], (1 << 19)))
	#define TEST_XMM_YMM               (cpuId.size() >= 1 && TEST_BITS(_xgetbv(0), (1 << 2) | (1 << 1)))
	#define TEST_OPMASK_ZMM            (cpuId.size() >= 1 && TEST_BITS(_xgetbv(0), (1 << 7) | (1 << 6) | (1 << 5)))
	#define TEST_BMI1_BMI2_AVX2        (cpuId.size() >= 7 && TEST_BITS(cpuId[7].regs[1], (1 << 3) | (1 << 5) | (1 << 8)))
	#define TEST_AVX512_F_CD_DQ_BW_VL  (cpuId.size() >= 7 && TEST_BITS(cpuId[7].regs[1], (1 << 16) | (1 << 17) | (1 << 28) | (1 << 30) | (1 << 31)))

	if (TEST_FMA_MOVE_OXSAVE && TEST_LZCNT && TEST_SSE41)
=======
/////////////////////////////////////////////////////////////////////////////////////////////////////////////////////////////////////////////////
// Compiler specific functions: currently only MSC and Intel compiler should work.
/////////////////////////////////////////////////////////////////////////////////////////////////////////////////////////////////////////////////

#ifdef _MSC_VER

	#if defined(__AVX__) || defined(__AVX2__)
		// For performance reasons, the MaskedOcclusionCullingAVX2.cpp file should be compiled with VEX encoding for SSE instructions (to avoid 
		// AVX-SSE transition penalties, see https://software.intel.com/en-us/articles/avoiding-avx-sse-transition-penalties). However, the SSE
		// version in MaskedOcclusionCulling.cpp _must_ be compiled without VEX encoding to allow backwards compatibility. Best practice is to 
		// use lowest supported target platform (/arch:SSE2) as project default, and elevate only the MaskedOcclusionCullingAVX2.cpp file.
		#error The MaskedOcclusionCulling.cpp should be compiled with lowest supported target platform, e.g. /arch:SSE2
	#endif

	#include <intrin.h>

	#define FORCE_INLINE __forceinline

	static FORCE_INLINE unsigned long find_clear_lsb(unsigned int *mask)
	{
		unsigned long idx;
		_BitScanForward(&idx, *mask);
		*mask &= *mask - 1;
		return idx;
	}

	static void *aligned_alloc(size_t alignment, size_t size)
	{
		return _aligned_malloc(size, alignment);
	}
	
	static void aligned_free(void *ptr)
>>>>>>> 8f05f6bd
	{
		if (TEST_XMM_YMM && TEST_OPMASK_ZMM && TEST_BMI1_BMI2_AVX2 && TEST_AVX512_F_CD_DQ_BW_VL)
			return MaskedOcclusionCulling::AVX512;
		if (TEST_XMM_YMM && TEST_BMI1_BMI2_AVX2)
			return MaskedOcclusionCulling::AVX2;
	}
<<<<<<< HEAD
	if (TEST_SSE41)
		return MaskedOcclusionCulling::SSE41;
	return MaskedOcclusionCulling::SSE2;
}
=======
#endif
>>>>>>> 8f05f6bd

// Detect AVX2 / SSE4.1 support
static MaskedOcclusionCulling::Implementation GetCPUInstructionSet()
{
	static bool initialized = false;
	static MaskedOcclusionCulling::Implementation instructionSet = MaskedOcclusionCulling::SSE2;
		
	int cpui[4];
	if (!initialized)
	{
		initialized = true;
		instructionSet = MaskedOcclusionCulling::SSE2;
	
		int nIds, nExIds;
		__cpuid(cpui, 0);
		nIds = cpui[0];
		__cpuid(cpui, 0x80000000);
		nExIds = cpui[0];
	
		if (nIds >= 7 && nExIds >= 0x80000001)
		{
			// Test AVX2 support
			instructionSet = MaskedOcclusionCulling::AVX2;
			__cpuidex(cpui, 1, 0);
			if ((cpui[2] & 0x18401000) != 0x18401000)
				instructionSet = MaskedOcclusionCulling::SSE2;
			__cpuidex(cpui, 7, 0);
			if ((cpui[1] & 0x128) != 0x128)
				instructionSet = MaskedOcclusionCulling::SSE2;
			__cpuidex(cpui, 0x80000001, 0);
			if ((cpui[2] & 0x20) != 0x20)
				instructionSet = MaskedOcclusionCulling::SSE2;
			if (instructionSet == MaskedOcclusionCulling::AVX2 && (_xgetbv(0) & 0x6) != 0x6)
				instructionSet = MaskedOcclusionCulling::SSE2;
		}
		if (instructionSet == MaskedOcclusionCulling::SSE2 && nIds >= 1)
		{
			// Test SSE4.1 support
			instructionSet = MaskedOcclusionCulling::SSE41;
			__cpuidex(cpui, 1, 0);
			if ((cpui[2] & 0x080000) != 0x080000)
				instructionSet = MaskedOcclusionCulling::SSE2;
		}
	}
	return instructionSet;
}

/////////////////////////////////////////////////////////////////////////////////////////////////////////////////////////////////////////////////
// Utility functions (not directly related to the algorithm/rasterizer)
/////////////////////////////////////////////////////////////////////////////////////////////////////////////////////////////////////////////////

void MaskedOcclusionCulling::TransformVertices(const float *mtx, const float *inVtx, float *xfVtx, unsigned int nVtx, const VertexLayout &vtxLayout)
{
	// This function pretty slow, about 10-20% slower than if the vertices are stored in aligned SOA form.
	if (nVtx == 0)
		return;

	// Load matrix and swizzle out the z component. For post-multiplication (OGL), the matrix is assumed to be column 
	// major, with one column per SSE register. For pre-multiplication (DX), the matrix is assumed to be row major.
	__m128 mtxCol0 = _mm_loadu_ps(mtx);
	__m128 mtxCol1 = _mm_loadu_ps(mtx + 4);
	__m128 mtxCol2 = _mm_loadu_ps(mtx + 8);
	__m128 mtxCol3 = _mm_loadu_ps(mtx + 12);

	int stride = vtxLayout.mStride;
	const char *vPtr = (const char *)inVtx;
	float *outPtr = xfVtx;

	// Iterate through all vertices and transform
	for (unsigned int vtx = 0; vtx < nVtx; ++vtx)
	{
		__m128 xVal = _mm_load1_ps((float*)(vPtr));
		__m128 yVal = _mm_load1_ps((float*)(vPtr + vtxLayout.mOffsetY));
		__m128 zVal = _mm_load1_ps((float*)(vPtr + vtxLayout.mOffsetZ));

		__m128 xform = _mm_add_ps(_mm_mul_ps(mtxCol0, xVal), _mm_add_ps(_mm_mul_ps(mtxCol1, yVal), _mm_add_ps(_mm_mul_ps(mtxCol2, zVal), mtxCol3)));
		_mm_storeu_ps(outPtr, xform);
		vPtr += stride;
		outPtr += 4;
	}
}

/////////////////////////////////////////////////////////////////////////////////////////////////////////////////////////////////////////////////
// Typedefs
/////////////////////////////////////////////////////////////////////////////////////////////////////////////////////////////////////////////////

typedef MaskedOcclusionCulling::pfnAlignedAlloc pfnAlignedAlloc;
typedef MaskedOcclusionCulling::pfnAlignedFree  pfnAlignedFree;
typedef MaskedOcclusionCulling::VertexLayout    VertexLayout;

/////////////////////////////////////////////////////////////////////////////////////////////////////////////////////////////////////////////////
// Common SSE2/SSE4.1 defines
/////////////////////////////////////////////////////////////////////////////////////////////////////////////////////////////////////////////////

#define SIMD_LANES             4
#define TILE_HEIGHT_SHIFT      2

#define SIMD_LANE_IDX _mm_setr_epi32(0, 1, 2, 3)

#define SIMD_SUB_TILE_COL_OFFSET _mm_setr_epi32(0, SUB_TILE_WIDTH, SUB_TILE_WIDTH * 2, SUB_TILE_WIDTH * 3)
#define SIMD_SUB_TILE_ROW_OFFSET _mm_setzero_si128()
#define SIMD_SUB_TILE_COL_OFFSET_F _mm_setr_ps(0, SUB_TILE_WIDTH, SUB_TILE_WIDTH * 2, SUB_TILE_WIDTH * 3)
#define SIMD_SUB_TILE_ROW_OFFSET_F _mm_setzero_ps()

#define SIMD_LANE_YCOORD_I _mm_setr_epi32(128, 384, 640, 896)
#define SIMD_LANE_YCOORD_F _mm_setr_ps(128.0f, 384.0f, 640.0f, 896.0f)

/////////////////////////////////////////////////////////////////////////////////////////////////////////////////////////////////////////////////
// Common SSE2/SSE4.1 functions
/////////////////////////////////////////////////////////////////////////////////////////////////////////////////////////////////////////////////

typedef __m128 __mw;
typedef __m128i __mwi;

#define _mmw_set1_ps                _mm_set1_ps
#define _mmw_setzero_ps             _mm_setzero_ps
#define _mmw_and_ps                 _mm_and_ps
#define _mmw_or_ps                  _mm_or_ps
#define _mmw_xor_ps                 _mm_xor_ps
#define _mmw_not_ps(a)              _mm_xor_ps((a), _mm_castsi128_ps(_mm_set1_epi32(~0)))
#define _mmw_andnot_ps              _mm_andnot_ps
#define _mmw_neg_ps(a)              _mm_xor_ps((a), _mm_set1_ps(-0.0f))
#define _mmw_abs_ps(a)              _mm_and_ps((a), _mm_castsi128_ps(_mm_set1_epi32(0x7FFFFFFF)))
#define _mmw_add_ps                 _mm_add_ps
#define _mmw_sub_ps                 _mm_sub_ps
#define _mmw_mul_ps                 _mm_mul_ps
#define _mmw_div_ps                 _mm_div_ps
#define _mmw_min_ps                 _mm_min_ps
#define _mmw_max_ps                 _mm_max_ps
#define _mmw_movemask_ps            _mm_movemask_ps
#define _mmw_cmpge_ps(a,b)          _mm_cmpge_ps(a, b)
#define _mmw_cmpgt_ps(a,b)          _mm_cmpgt_ps(a, b)
#define _mmw_cmpeq_ps(a,b)          _mm_cmpeq_ps(a, b)
#define _mmw_fmadd_ps(a,b,c)        _mm_add_ps(_mm_mul_ps(a,b), c)
#define _mmw_fmsub_ps(a,b,c)        _mm_sub_ps(_mm_mul_ps(a,b), c)
#define _mmw_shuffle_ps             _mm_shuffle_ps
#define _mmw_insertf32x4_ps(a,b,c)  (b)
#define _mmw_cvtepi32_ps            _mm_cvtepi32_ps
#define _mmw_blendv_epi32(a,b,c)    simd_cast<__mwi>(_mmw_blendv_ps(simd_cast<__mw>(a), simd_cast<__mw>(b), simd_cast<__mw>(c)))

#define _mmw_set1_epi32             _mm_set1_epi32
#define _mmw_setzero_epi32          _mm_setzero_si128
#define _mmw_and_epi32              _mm_and_si128
#define _mmw_or_epi32               _mm_or_si128
#define _mmw_xor_epi32              _mm_xor_si128
#define _mmw_not_epi32(a)           _mm_xor_si128((a), _mm_set1_epi32(~0))
#define _mmw_andnot_epi32           _mm_andnot_si128
#define _mmw_neg_epi32(a)           _mm_sub_epi32(_mm_set1_epi32(0), (a))
#define _mmw_add_epi32              _mm_add_epi32
#define _mmw_sub_epi32              _mm_sub_epi32
#define _mmw_subs_epu16             _mm_subs_epu16
#define _mmw_cmpeq_epi32            _mm_cmpeq_epi32
#define _mmw_cmpgt_epi32            _mm_cmpgt_epi32
#define _mmw_srai_epi32             _mm_srai_epi32
#define _mmw_srli_epi32             _mm_srli_epi32
#define _mmw_slli_epi32             _mm_slli_epi32
#define _mmw_abs_epi32              _mm_abs_epi32
#define _mmw_cvtps_epi32            _mm_cvtps_epi32
#define _mmw_cvttps_epi32           _mm_cvttps_epi32

#define _mmx_fmadd_ps               _mmw_fmadd_ps
#define _mmx_max_epi32              _mmw_max_epi32
#define _mmx_min_epi32              _mmw_min_epi32

/////////////////////////////////////////////////////////////////////////////////////////////////////////////////////////////////////////////////
// SIMD casting functions
/////////////////////////////////////////////////////////////////////////////////////////////////////////////////////////////////////////////////

template<typename T, typename Y> FORCE_INLINE T simd_cast(Y A);
template<> FORCE_INLINE __m128  simd_cast<__m128>(float A) { return _mm_set1_ps(A); }
template<> FORCE_INLINE __m128  simd_cast<__m128>(__m128i A) { return _mm_castsi128_ps(A); }
template<> FORCE_INLINE __m128  simd_cast<__m128>(__m128 A) { return A; }
template<> FORCE_INLINE __m128i simd_cast<__m128i>(int A) { return _mm_set1_epi32(A); }
template<> FORCE_INLINE __m128i simd_cast<__m128i>(__m128 A) { return _mm_castps_si128(A); }
template<> FORCE_INLINE __m128i simd_cast<__m128i>(__m128i A) { return A; }

#define MAKE_ACCESSOR(name, simd_type, base_type, is_const, elements) \
	FORCE_INLINE is_const base_type * name(is_const simd_type &a) { \
		union accessor { simd_type m_native; base_type m_array[elements]; }; \
		is_const accessor *acs = reinterpret_cast<is_const accessor*>(&a); \
		return acs->m_array; \
	}

MAKE_ACCESSOR(simd_f32, __m128, float, , 4)
MAKE_ACCESSOR(simd_f32, __m128, float, const, 4)
MAKE_ACCESSOR(simd_i32, __m128i, int, , 4)
MAKE_ACCESSOR(simd_i32, __m128i, int, const, 4)

/////////////////////////////////////////////////////////////////////////////////////////////////////////////////////////////////////////////////
// Specialized SSE input assembly function for general vertex gather 
/////////////////////////////////////////////////////////////////////////////////////////////////////////////////////////////////////////////////

FORCE_INLINE void GatherVertices(__m128 *vtxX, __m128 *vtxY, __m128 *vtxW, const float *inVtx, const unsigned int *inTrisPtr, int numLanes, const VertexLayout &vtxLayout)
{
	for (int lane = 0; lane < numLanes; lane++)
	{
		for (int i = 0; i < 3; i++)
		{
			char *vPtrX = (char *)inVtx + inTrisPtr[lane * 3 + i] * vtxLayout.mStride;
			char *vPtrY = vPtrX + vtxLayout.mOffsetY;
			char *vPtrW = vPtrX + vtxLayout.mOffsetW;

			simd_f32(vtxX[i])[lane] = *((float*)vPtrX);
			simd_f32(vtxY[i])[lane] = *((float*)vPtrY);
			simd_f32(vtxW[i])[lane] = *((float*)vPtrW);
		}
	}
}

/////////////////////////////////////////////////////////////////////////////////////////////////////////////////////////////////////////////////
// SSE4.1 version
/////////////////////////////////////////////////////////////////////////////////////////////////////////////////////////////////////////////////

namespace MaskedOcclusionCullingSSE41
{
	static FORCE_INLINE __m128i _mmw_mullo_epi32(const __m128i &a, const __m128i &b) { return _mm_mullo_epi32(a, b); }
	static FORCE_INLINE __m128i _mmw_min_epi32(const __m128i &a, const __m128i &b) { return _mm_min_epi32(a, b); }
	static FORCE_INLINE __m128i _mmw_max_epi32(const __m128i &a, const __m128i &b) { return _mm_max_epi32(a, b); }
	static FORCE_INLINE __m128 _mmw_blendv_ps(const __m128 &a, const __m128 &b, const __m128 &c) { return _mm_blendv_ps(a, b, c); }
	static FORCE_INLINE int _mmw_testz_epi32(const __m128i &a, const __m128i &b) { return _mm_testz_si128(a, b); }
	static FORCE_INLINE __m128 _mmx_dp4_ps(const __m128 &a, const __m128 &b) { return _mm_dp_ps(a, b, 0xFF); }
	static FORCE_INLINE __m128 _mmw_floor_ps(const __m128 &a) { return _mm_round_ps(a, _MM_FROUND_TO_NEG_INF | _MM_FROUND_NO_EXC); }
	static FORCE_INLINE __m128 _mmw_ceil_ps(const __m128 &a) { return _mm_round_ps(a, _MM_FROUND_TO_POS_INF | _MM_FROUND_NO_EXC);	}
	static FORCE_INLINE __m128i _mmw_transpose_epi8(const __m128i &a)
	{
		const __m128i shuff = _mm_setr_epi8(0x0, 0x4, 0x8, 0xC, 0x1, 0x5, 0x9, 0xD, 0x2, 0x6, 0xA, 0xE, 0x3, 0x7, 0xB, 0xF);
		return _mm_shuffle_epi8(a, shuff);
	}
	static FORCE_INLINE __m128i _mmw_sllv_ones(const __m128i &ishift)
	{
		__m128i shift = _mm_min_epi32(ishift, _mm_set1_epi32(32));

		// Uses lookup tables and _mm_shuffle_epi8 to perform _mm_sllv_epi32(~0, shift)
		const __m128i byteShiftLUT = _mm_setr_epi8((char)0xFF, (char)0xFE, (char)0xFC, (char)0xF8, (char)0xF0, (char)0xE0, (char)0xC0, (char)0x80, 0, 0, 0, 0, 0, 0, 0, 0);
		const __m128i byteShiftOffset = _mm_setr_epi8(0, 8, 16, 24, 0, 8, 16, 24, 0, 8, 16, 24, 0, 8, 16, 24);
		const __m128i byteShiftShuffle = _mm_setr_epi8(0x0, 0x0, 0x0, 0x0, 0x4, 0x4, 0x4, 0x4, 0x8, 0x8, 0x8, 0x8, 0xC, 0xC, 0xC, 0xC);

		__m128i byteShift = _mm_shuffle_epi8(shift, byteShiftShuffle);
		byteShift = _mm_min_epi8(_mm_subs_epu8(byteShift, byteShiftOffset), _mm_set1_epi8(8));
		__m128i retMask = _mm_shuffle_epi8(byteShiftLUT, byteShift);

		return retMask;
	}

	static MaskedOcclusionCulling::Implementation gInstructionSet = MaskedOcclusionCulling::SSE41;

	/////////////////////////////////////////////////////////////////////////////////////////////////////////////////////////////////////////////////
	// Include common algorithm implementation (general, SIMD independent code)
	/////////////////////////////////////////////////////////////////////////////////////////////////////////////////////////////////////////////////

	#include "MaskedOcclusionCullingCommon.inl"

	/////////////////////////////////////////////////////////////////////////////////////////////////////////////////////////////////////////////////
	// Utility function to create a new object using the allocator callbacks
	/////////////////////////////////////////////////////////////////////////////////////////////////////////////////////////////////////////////////

	MaskedOcclusionCulling *CreateMaskedOcclusionCulling(pfnAlignedAlloc memAlloc, pfnAlignedFree memFree)
	{
		MaskedOcclusionCullingPrivate *object = (MaskedOcclusionCullingPrivate *)memAlloc(32, sizeof(MaskedOcclusionCullingPrivate));
		new (object) MaskedOcclusionCullingPrivate(memAlloc, memFree);
		return object;
	}
};

/////////////////////////////////////////////////////////////////////////////////////////////////////////////////////////////////////////////////
// SSE2 version
/////////////////////////////////////////////////////////////////////////////////////////////////////////////////////////////////////////////////

namespace MaskedOcclusionCullingSSE2
{
	static FORCE_INLINE __m128i _mmw_mullo_epi32(const __m128i &a, const __m128i &b) 
	{ 
		// Do products for even / odd lanes & merge the result
		__m128i even = _mm_and_si128(_mm_mul_epu32(a, b), _mm_setr_epi32(~0, 0, ~0, 0));
		__m128i odd = _mm_slli_epi64(_mm_mul_epu32(_mm_srli_epi64(a, 32), _mm_srli_epi64(b, 32)), 32);
		return _mm_or_si128(even, odd);
	}
	static FORCE_INLINE __m128i _mmw_min_epi32(const __m128i &a, const __m128i &b) 
	{ 
		__m128i cond = _mm_cmpgt_epi32(a, b);
		return _mm_or_si128(_mm_andnot_si128(cond, a), _mm_and_si128(cond, b));
	}
	static FORCE_INLINE __m128i _mmw_max_epi32(const __m128i &a, const __m128i &b) 
	{ 
		__m128i cond = _mm_cmpgt_epi32(b, a);
		return _mm_or_si128(_mm_andnot_si128(cond, a), _mm_and_si128(cond, b));
	}
	static FORCE_INLINE int _mmw_testz_epi32(const __m128i &a, const __m128i &b) 
	{ 
		return _mm_movemask_epi8(_mm_cmpeq_epi8(_mm_and_si128(a, b), _mm_setzero_si128())) == 0xFFFF;
	}
	static FORCE_INLINE __m128 _mmw_blendv_ps(const __m128 &a, const __m128 &b, const __m128 &c)
	{	
		__m128 cond = _mm_castsi128_ps(_mm_srai_epi32(_mm_castps_si128(c), 31));
		return _mm_or_ps(_mm_andnot_ps(cond, a), _mm_and_ps(cond, b));
	}
	static FORCE_INLINE __m128 _mmx_dp4_ps(const __m128 &a, const __m128 &b)
	{ 
		// Product and two shuffle/adds pairs (similar to hadd_ps)
		__m128 prod = _mm_mul_ps(a, b);
		__m128 dp = _mm_add_ps(prod, _mm_shuffle_ps(prod, prod, _MM_SHUFFLE(2, 3, 0, 1)));
		dp = _mm_add_ps(dp, _mm_shuffle_ps(dp, dp, _MM_SHUFFLE(0, 1, 2, 3)));
		return dp;
	}
	static FORCE_INLINE __m128 _mmw_floor_ps(const __m128 &a) 
	{ 
		int originalMode = _MM_GET_ROUNDING_MODE();
		_MM_SET_ROUNDING_MODE(_MM_ROUND_DOWN);
		__m128 rounded = _mm_cvtepi32_ps(_mm_cvtps_epi32(a));
		_MM_SET_ROUNDING_MODE(originalMode);
		return rounded;
	}
	static FORCE_INLINE __m128 _mmw_ceil_ps(const __m128 &a) 
	{ 
		int originalMode = _MM_GET_ROUNDING_MODE();
		_MM_SET_ROUNDING_MODE(_MM_ROUND_UP);
		__m128 rounded = _mm_cvtepi32_ps(_mm_cvtps_epi32(a));
		_MM_SET_ROUNDING_MODE(originalMode);
		return rounded;
	}
	static FORCE_INLINE __m128i _mmw_transpose_epi8(const __m128i &a)
	{
		// Perform transpose through two 16->8 bit pack and byte shifts
		__m128i res = a;
		const __m128i mask = _mm_setr_epi8(~0, 0, ~0, 0, ~0, 0, ~0, 0, ~0, 0, ~0, 0, ~0, 0, ~0, 0);
		res = _mm_packus_epi16(_mm_and_si128(res, mask), _mm_srli_epi16(res, 8));
		res = _mm_packus_epi16(_mm_and_si128(res, mask), _mm_srli_epi16(res, 8));
		return res;
	}
	static FORCE_INLINE __m128i _mmw_sllv_ones(const __m128i &ishift)
	{
		__m128i shift = _mmw_min_epi32(ishift, _mm_set1_epi32(32));
		
		// Uses scalar approach to perform _mm_sllv_epi32(~0, shift)
		static const unsigned int maskLUT[33] = {
			~0U << 0, ~0U << 1, ~0U << 2 ,  ~0U << 3, ~0U << 4, ~0U << 5, ~0U << 6 , ~0U << 7, ~0U << 8, ~0U << 9, ~0U << 10 , ~0U << 11, ~0U << 12, ~0U << 13, ~0U << 14 , ~0U << 15,
			~0U << 16, ~0U << 17, ~0U << 18 , ~0U << 19, ~0U << 20, ~0U << 21, ~0U << 22 , ~0U << 23, ~0U << 24, ~0U << 25, ~0U << 26 , ~0U << 27, ~0U << 28, ~0U << 29, ~0U << 30 , ~0U << 31,
			0U };

		__m128i retMask;
		simd_i32(retMask)[0] = (int)maskLUT[simd_i32(shift)[0]];
		simd_i32(retMask)[1] = (int)maskLUT[simd_i32(shift)[1]];
		simd_i32(retMask)[2] = (int)maskLUT[simd_i32(shift)[2]];
		simd_i32(retMask)[3] = (int)maskLUT[simd_i32(shift)[3]];
		return retMask;
	}

	static MaskedOcclusionCulling::Implementation gInstructionSet = MaskedOcclusionCulling::SSE2;

	/////////////////////////////////////////////////////////////////////////////////////////////////////////////////////////////////////////////////
	// Include common algorithm implementation (general, SIMD independent code)
	/////////////////////////////////////////////////////////////////////////////////////////////////////////////////////////////////////////////////

	#include "MaskedOcclusionCullingCommon.inl"

	/////////////////////////////////////////////////////////////////////////////////////////////////////////////////////////////////////////////////
	// Utility function to create a new object using the allocator callbacks
	/////////////////////////////////////////////////////////////////////////////////////////////////////////////////////////////////////////////////

	MaskedOcclusionCulling *CreateMaskedOcclusionCulling(pfnAlignedAlloc memAlloc, pfnAlignedFree memFree)
	{
		MaskedOcclusionCullingPrivate *object = (MaskedOcclusionCullingPrivate *)memAlloc(32, sizeof(MaskedOcclusionCullingPrivate));
		new (object) MaskedOcclusionCullingPrivate(memAlloc, memFree);
		return object;
	}
};

/////////////////////////////////////////////////////////////////////////////////////////////////////////////////////////////////////////////////
// Object construction and allocation
/////////////////////////////////////////////////////////////////////////////////////////////////////////////////////////////////////////////////
namespace MaskedOcclusionCullingAVX512
{
	extern MaskedOcclusionCulling *CreateMaskedOcclusionCulling(pfnAlignedAlloc memAlloc, pfnAlignedFree memFree);
}

namespace MaskedOcclusionCullingAVX2
{
	extern MaskedOcclusionCulling *CreateMaskedOcclusionCulling(pfnAlignedAlloc memAlloc, pfnAlignedFree memFree);
}

MaskedOcclusionCulling *MaskedOcclusionCulling::Create()
{
	return Create(aligned_alloc, aligned_free);
}

MaskedOcclusionCulling *MaskedOcclusionCulling::Create(pfnAlignedAlloc memAlloc, pfnAlignedFree memFree)
{
	MaskedOcclusionCulling *object = nullptr;

	MaskedOcclusionCulling::Implementation impl = DetectCPUFeatures();

	// Return best supported version
	if (object == nullptr && impl >= AVX512)
		object = MaskedOcclusionCullingAVX512::CreateMaskedOcclusionCulling(memAlloc, memFree);	// Use AVX512 version
	if (object == nullptr && impl >= AVX2)
		object = MaskedOcclusionCullingAVX2::CreateMaskedOcclusionCulling(memAlloc, memFree);	// Use AVX2 version
	if (object == nullptr && impl >= SSE41)
		object = MaskedOcclusionCullingSSE41::CreateMaskedOcclusionCulling(memAlloc, memFree);	// Use SSE4.1 version
	if (object == nullptr)
		object = MaskedOcclusionCullingSSE2::CreateMaskedOcclusionCulling(memAlloc, memFree);	// Use SSE2 (slow) version

	return object;
}

void MaskedOcclusionCulling::Destroy(MaskedOcclusionCulling *moc)
{
	pfnAlignedFree alignedFreeCallback = moc->mAlignedFreeCallback;
	moc->~MaskedOcclusionCulling();
	alignedFreeCallback(moc);
}<|MERGE_RESOLUTION|>--- conflicted
+++ resolved
@@ -1,20 +1,3 @@
-<<<<<<< HEAD
-/*
- * Copyright 2017 Intel Corporation
- *
- * Licensed under the Apache License, Version 2.0 (the "License");
- * you may not use this file except in compliance with the License.
- * You may obtain a copy of the License at
- *
- * http ://www.apache.org/licenses/LICENSE-2.0
- *
- * Unless required by applicable law or agreed to in writing, software
- * distributed under the License is distributed on an "AS IS" BASIS,
- * WITHOUT WARRANTIES OR CONDITIONS OF ANY KIND, either express or implied.
- * See the License for the specific language governing permissions and limitations under the License.
- */
-#include <vector>
-=======
 ////////////////////////////////////////////////////////////////////////////////
 // Copyright 2017 Intel Corporation
 //
@@ -30,16 +13,21 @@
 // License for the specific language governing permissions and limitations
 // under the License.
 ////////////////////////////////////////////////////////////////////////////////
-#include <new.h>
-#include <stdlib.h>
->>>>>>> 8f05f6bd
+#include <vector>
 #include <string.h>
 #include <assert.h>
 #include <float.h>
 #include "MaskedOcclusionCulling.h"
 #include "CompilerSpecific.inl"
 
-<<<<<<< HEAD
+#if defined(__AVX__) || defined(__AVX2__)
+	// For performance reasons, the MaskedOcclusionCullingAVX*.cpp files should be compiled with VEX encoding for SSE instructions (to avoid 
+	// AVX-SSE transition penalties, see https://software.intel.com/en-us/articles/avoiding-avx-sse-transition-penalties). However, the SSE
+	// version in MaskedOcclusionCulling.cpp _must_ be compiled without VEX encoding to allow backwards compatibility. Best practice is to 
+	// use lowest supported target platform (/arch:SSE2) as project default, and elevate only the MaskedOcclusionCullingAVX*.cpp files.
+	#error The MaskedOcclusionCulling.cpp should be compiled with lowest supported target platform, e.g. /arch:SSE2
+#endif
+
 static MaskedOcclusionCulling::Implementation DetectCPUFeatures()
 {
 	struct CpuInfo { int regs[4]; };
@@ -68,99 +56,15 @@
 	#define TEST_AVX512_F_CD_DQ_BW_VL  (cpuId.size() >= 7 && TEST_BITS(cpuId[7].regs[1], (1 << 16) | (1 << 17) | (1 << 28) | (1 << 30) | (1 << 31)))
 
 	if (TEST_FMA_MOVE_OXSAVE && TEST_LZCNT && TEST_SSE41)
-=======
-/////////////////////////////////////////////////////////////////////////////////////////////////////////////////////////////////////////////////
-// Compiler specific functions: currently only MSC and Intel compiler should work.
-/////////////////////////////////////////////////////////////////////////////////////////////////////////////////////////////////////////////////
-
-#ifdef _MSC_VER
-
-	#if defined(__AVX__) || defined(__AVX2__)
-		// For performance reasons, the MaskedOcclusionCullingAVX2.cpp file should be compiled with VEX encoding for SSE instructions (to avoid 
-		// AVX-SSE transition penalties, see https://software.intel.com/en-us/articles/avoiding-avx-sse-transition-penalties). However, the SSE
-		// version in MaskedOcclusionCulling.cpp _must_ be compiled without VEX encoding to allow backwards compatibility. Best practice is to 
-		// use lowest supported target platform (/arch:SSE2) as project default, and elevate only the MaskedOcclusionCullingAVX2.cpp file.
-		#error The MaskedOcclusionCulling.cpp should be compiled with lowest supported target platform, e.g. /arch:SSE2
-	#endif
-
-	#include <intrin.h>
-
-	#define FORCE_INLINE __forceinline
-
-	static FORCE_INLINE unsigned long find_clear_lsb(unsigned int *mask)
-	{
-		unsigned long idx;
-		_BitScanForward(&idx, *mask);
-		*mask &= *mask - 1;
-		return idx;
-	}
-
-	static void *aligned_alloc(size_t alignment, size_t size)
-	{
-		return _aligned_malloc(size, alignment);
-	}
-	
-	static void aligned_free(void *ptr)
->>>>>>> 8f05f6bd
 	{
 		if (TEST_XMM_YMM && TEST_OPMASK_ZMM && TEST_BMI1_BMI2_AVX2 && TEST_AVX512_F_CD_DQ_BW_VL)
 			return MaskedOcclusionCulling::AVX512;
 		if (TEST_XMM_YMM && TEST_BMI1_BMI2_AVX2)
 			return MaskedOcclusionCulling::AVX2;
 	}
-<<<<<<< HEAD
 	if (TEST_SSE41)
 		return MaskedOcclusionCulling::SSE41;
 	return MaskedOcclusionCulling::SSE2;
-}
-=======
-#endif
->>>>>>> 8f05f6bd
-
-// Detect AVX2 / SSE4.1 support
-static MaskedOcclusionCulling::Implementation GetCPUInstructionSet()
-{
-	static bool initialized = false;
-	static MaskedOcclusionCulling::Implementation instructionSet = MaskedOcclusionCulling::SSE2;
-		
-	int cpui[4];
-	if (!initialized)
-	{
-		initialized = true;
-		instructionSet = MaskedOcclusionCulling::SSE2;
-	
-		int nIds, nExIds;
-		__cpuid(cpui, 0);
-		nIds = cpui[0];
-		__cpuid(cpui, 0x80000000);
-		nExIds = cpui[0];
-	
-		if (nIds >= 7 && nExIds >= 0x80000001)
-		{
-			// Test AVX2 support
-			instructionSet = MaskedOcclusionCulling::AVX2;
-			__cpuidex(cpui, 1, 0);
-			if ((cpui[2] & 0x18401000) != 0x18401000)
-				instructionSet = MaskedOcclusionCulling::SSE2;
-			__cpuidex(cpui, 7, 0);
-			if ((cpui[1] & 0x128) != 0x128)
-				instructionSet = MaskedOcclusionCulling::SSE2;
-			__cpuidex(cpui, 0x80000001, 0);
-			if ((cpui[2] & 0x20) != 0x20)
-				instructionSet = MaskedOcclusionCulling::SSE2;
-			if (instructionSet == MaskedOcclusionCulling::AVX2 && (_xgetbv(0) & 0x6) != 0x6)
-				instructionSet = MaskedOcclusionCulling::SSE2;
-		}
-		if (instructionSet == MaskedOcclusionCulling::SSE2 && nIds >= 1)
-		{
-			// Test SSE4.1 support
-			instructionSet = MaskedOcclusionCulling::SSE41;
-			__cpuidex(cpui, 1, 0);
-			if ((cpui[2] & 0x080000) != 0x080000)
-				instructionSet = MaskedOcclusionCulling::SSE2;
-		}
-	}
-	return instructionSet;
 }
 
 /////////////////////////////////////////////////////////////////////////////////////////////////////////////////////////////////////////////////
